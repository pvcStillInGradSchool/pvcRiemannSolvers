// Copyright 2019 Weicheng Pei and Minghao Yang

#ifndef MINI_MODEL_GODUNOV_HPP_
#define MINI_MODEL_GODUNOV_HPP_

#include <cstdio>
#include <memory>
#include <set>
#include <string>

#include "mini/mesh/vtk.hpp"
#include "mini/model/boundary.hpp"

namespace mini {
namespace model {

template <class Mesh, class Riemann>
class Godunov {
  using Wall = typename Mesh::Wall;
  using Cell = typename Mesh::Cell;
  using State = typename Riemann::State;
  using Flux = typename Riemann::Flux;
  using Reader = mesh::VtkReader<Mesh>;
  using Writer = mesh::VtkWriter<Mesh>;

 public:
  explicit Godunov(std::string const& name) : model_name_(name) {}
  bool ReadMesh(std::string const& file_name) {
    reader_ = Reader();
    if (reader_.ReadFromFile(file_name)) {
      mesh_ = reader_.GetMesh();
      Preprocess();
      return true;
    } else {
      return false;
    }
  }
  // Mutators:
  template <class Visitor>
  void SetBoundaryName(std::string const& name, Visitor&& visitor) {
    wall_manager_.SetBoundaryName(name, visitor);
  }
  void SetInletBoundary(std::string const& name, State& inlet) {
    wall_manager_.SetInletBoundary(name);
    inlet_ = inlet;
  }
<<<<<<< HEAD
  void SetOutletBoundary(std::string const& name, State& outlet) {
    wall_manager_.SetOutletBoundary(name);
    outlet_ = outlet;
  }
=======
>>>>>>> 169fa7e0
  void SetFreeBoundary(std::string const& name) {
    wall_manager_.SetFreeBoundary(name);
  }
  void SetPeriodicBoundary(std::string const& name_a,
                           std::string const& name_b) {
    wall_manager_.SetPeriodicBoundary(name_a, name_b);
  }
  void SetSolidBoundary(std::string const& name) {
    wall_manager_.SetSolidBoundary(name);
  }
  template <class Visitor>
  void SetInitialState(Visitor&& visitor) {
    mesh_->ForEachCell(visitor);
  }
  void SetTimeSteps(double duration, int n_steps, int refresh_rate) {
    duration_ = duration;
    n_steps_ = n_steps;
    step_size_ = duration / n_steps;
    refresh_rate_ = refresh_rate;
  }
  void SetOutputDir(std::string dir) {
    dir_ = dir;
  }
  // Major computation:
  void Calculate() {
    wall_manager_.ClearBoundaryCondition();
    writer_ = Writer();
    // Write the frame of initial state:
    auto filename = dir_ + model_name_ + "." + std::to_string(0) + ".vtu";
    bool pass = WriteCurrentFrame(filename);
    assert(pass);
    // Write other steps:
    for (int i = 1; i <= n_steps_ && pass; i++) {
      UpdateEachWall();
      UpdateEachCell();
      if (i % refresh_rate_ == 0) {
        filename = dir_ + model_name_ + "." +std::to_string(i) + ".vtu";
        pass = WriteCurrentFrame(filename);
      }
      std::printf("Progress: %d/%d\n", i, n_steps_);
    }
  }

 private:
  bool WriteCurrentFrame(std::string const& filename) {
    mesh_->ForEachCell([&](Cell& cell) {
      cell.data.Write();
    });
    writer_.SetMesh(mesh_.get());
    return writer_.WriteToFile(filename);
  }
  void Preprocess() {
    mesh_->ForEachWall([&](Wall& wall){
      auto length = wall.Measure();
      auto n1 = (wall.Tail()->Y() - wall.Head()->Y()) / length;
      auto n2 = (wall.Head()->X() - wall.Tail()->X()) / length;
      wall.data.riemann.Rotate(n1, n2);
      auto left_cell = wall.GetPositiveSide();
      auto right_cell = wall.GetNegativeSide();
      if (left_cell && right_cell) {
        wall_manager_.AddInteriorWall(&wall);
      } else {
        wall_manager_.AddBoundaryWall(&wall);
      }
    });
  }
  void UpdateEachWall() {
    wall_manager_.ForEachInteriorWall([](Wall* wall){
      auto& riemann_ = wall->data.riemann;
      auto const& u_l = wall->GetPositiveSide()->data.state;
      auto const& u_r = wall->GetNegativeSide()->data.state;
      wall->data.flux = riemann_.GetFluxOnTimeAxis(u_l, u_r);
      wall->data.flux *= wall->Measure();
    });
    wall_manager_.ForEachInletWall([&](Wall* wall){
      auto& riemann_ = wall->data.riemann;
      auto const& u_l = wall->GetPositiveSide()->data.state;
      auto const& u_r = wall->GetNegativeSide()->data.state;
      auto left_cell = wall->GetPositiveSide();
      auto right_cell = wall->GetNegativeSide();
      if (left_cell) {
        auto& u_l = left_cell->data.state;
        wall->data.flux = riemann_.GetFluxOnTimeAxis(u_l, inlet_);
      } else {
        auto& u_r = right_cell->data.state; 
        wall->data.flux = riemann_.GetFluxOnTimeAxis(inlet_, u_r);
      }
      wall->data.flux *= wall->Measure();
    });
    wall_manager_.ForEachPeriodicWall([](Wall* wall){
      auto& riemann_ = wall->data.riemann;
      auto const& u_l = wall->GetPositiveSide()->data.state;
      auto const& u_r = wall->GetNegativeSide()->data.state;
      wall->data.flux = riemann_.GetFluxOnTimeAxis(u_l, u_r);
      wall->data.flux *= wall->Measure();
    });
    wall_manager_.ForEachFreeWall([](Wall* wall){
      auto& riemann_ = wall->data.riemann;
      auto left_cell = wall->GetPositiveSide();
      auto right_cell = wall->GetNegativeSide();
      if (left_cell) {
        auto const& u = wall->GetPositiveSide()->data.state;
        wall->data.flux = riemann_.GetFluxOnFreeWall(u);
      } else {
        auto const& u = wall->GetNegativeSide()->data.state;
        wall->data.flux = riemann_.GetFluxOnFreeWall(u);
      }
      wall->data.flux *= wall->Measure();
    });
    wall_manager_.ForEachSolidWall([](Wall* wall){
      auto& riemann_ = wall->data.riemann;
      auto left_cell = wall->GetPositiveSide();
      auto right_cell = wall->GetNegativeSide();
      if (left_cell) {
        auto const& u = wall->GetPositiveSide()->data.state;
        wall->data.flux = riemann_.GetFluxOnSolidWall(u);
      } else {
        auto const& u = wall->GetNegativeSide()->data.state;
        wall->data.flux = riemann_.GetFluxOnSolidWall(u);
      }
      wall->data.flux *= wall->Measure();
    });
  }
  void UpdateEachCell() {
    mesh_->ForEachCell([&](Cell& cell) {
      auto net_flux = Flux{};
      cell.ForEachWall([&](Wall& wall) {
        if (wall.GetPositiveSide() == &cell) {
          net_flux -= wall.data.flux;
        } else {
          net_flux += wall.data.flux;
        }
      });
      net_flux /= cell.Measure();
      TimeStepping(&(cell.data.state), &net_flux);
    });
  }
  void TimeStepping(State* u_curr , Flux* du_dt) {
    *du_dt *= step_size_;
    *u_curr += *du_dt;
  }

 private:
  std::string model_name_;
  Reader reader_;
  Writer writer_;
  std::unique_ptr<Mesh> mesh_;
  double duration_;
  int n_steps_;
  double step_size_;
  std::string dir_;
  int refresh_rate_;
  std::set<Wall*> inside_wall_;
  Manager<Mesh> wall_manager_;
  State inlet_;
};

}  // namespace model
}  // namespace mini

#endif  // MINI_MODEL_GODUNOV_HPP_<|MERGE_RESOLUTION|>--- conflicted
+++ resolved
@@ -44,13 +44,6 @@
     wall_manager_.SetInletBoundary(name);
     inlet_ = inlet;
   }
-<<<<<<< HEAD
-  void SetOutletBoundary(std::string const& name, State& outlet) {
-    wall_manager_.SetOutletBoundary(name);
-    outlet_ = outlet;
-  }
-=======
->>>>>>> 169fa7e0
   void SetFreeBoundary(std::string const& name) {
     wall_manager_.SetFreeBoundary(name);
   }
